--- conflicted
+++ resolved
@@ -42,13 +42,7 @@
         # may run for a long time
         # Try all python versions with the latest numpy
         - os: osx
-<<<<<<< HEAD
-          env: SETUP_CMD='test'
-               CONDA_DEPENDENCIES=$CONDA_ALL_DEPENDENCIES
-=======
           env: PYTHON_VERSION=3.6 SETUP_CMD='test'
->>>>>>> be3acd0b
-        - env: PYTHON_VERSION=3.7-dev SETUP_CMD='test'
 
         - env: PYTHON_VERSION=2.7 SETUP_CMD='test --coverage'
         - env: PYTHON_VERSION=3.6 SETUP_CMD='test --coverage'
@@ -73,11 +67,6 @@
         - env: PYTHON_VERSION=2.7 SETUP_CMD='test' ASTROPY_VERSION=lts
         - env: PYTHON_VERSION=3.6 SETUP_CMD='test' ASTROPY_VERSION=lts
     allow_failures:
-<<<<<<< HEAD
-        - env: PYTHON_VERSION=3.7-dev SETUP_CMD='test' ASTROPY_VERSION=lts
-=======
-        - env: PYTHON_VERSION=3.7-dev SETUP_CMD='test'
->>>>>>> be3acd0b
         # Try Astropy development version
         - env: PYTHON_VERSION=2.7 ASTROPY_VERSION=development SETUP_CMD='test'
         - env: PYTHON_VERSION=3.6 ASTROPY_VERSION=development SETUP_CMD='test'
