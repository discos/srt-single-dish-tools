--- conflicted
+++ resolved
@@ -31,8 +31,5 @@
 ;reference_dec : 5.3
 
 ; Number of pixels, specified as pair x y
-<<<<<<< HEAD
-npix : 90 90
-=======
-npix : 30 30
->>>>>>> 95c8449e
+
+npix : 30 30