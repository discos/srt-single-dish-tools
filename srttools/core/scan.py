--- conflicted
+++ resolved
@@ -125,15 +125,10 @@
     median_spectral_var = np.median(mod_spectral_var[freqmask])
     stdref = ref_mad(mod_spectral_var[freqmask], 20)
 
-<<<<<<< HEAD
-    # Calculate baseline of spectral var
-    lam = 10**(-6.2 + np.log2(nbin) * 1.2)  # Empyrical formula, with no
-                                            # physical meaning
-=======
     # Calculate baseline of spectral var ---------------
     # Empyrical formula, with no physical meaning
     lam = 10**(-6.2 + np.log2(nbin) * 1.2)
->>>>>>> a3828f05
+
     _, baseline = baseline_als(np.arange(binmax - binmin),
                                np.array(mod_spectral_var[binmin:binmax]),
                                return_baseline=True,
@@ -178,11 +173,7 @@
                 cleaned_meanspec ** 2)
     cleaned_spectral_var = \
         np.sqrt(np.sum((cleaned_dynamical_spectrum - cleaned_meanspec) ** 2,
-<<<<<<< HEAD
-                   axis=0) / dynspec_len) / cleaned_meanspec
-=======
                        axis=0) / dynspec_len) / cleaned_meanspec
->>>>>>> a3828f05
 
     mean_varimg = np.mean(cleaned_varimg[:, freqmask])
     std_varimg = np.std(cleaned_varimg[:, freqmask])
